--- conflicted
+++ resolved
@@ -24,15 +24,8 @@
 #[pyclass]
 #[derive(Debug)]
 pub struct PySuper {
-<<<<<<< HEAD
-    obj: PyObjectRef,
-    typ: PyObjectRef,
-    obj_type: PyObjectRef,
-    mro: Vec<PyClassRef>,
-=======
     typ: PyClassRef,
     obj: Option<(PyObjectRef, PyClassRef)>,
->>>>>>> e07ca66d
 }
 
 impl PyValue for PySuper {
@@ -63,21 +56,6 @@
     }
 
     #[pymethod(name = "__getattribute__")]
-<<<<<<< HEAD
-    fn getattribute(&self, name: PyStringRef, vm: &VirtualMachine) -> PyResult {
-        let inst = self.obj.clone();
-
-        for class in self.mro.iter() {
-            if let Ok(item) = vm.get_attribute(class.as_object().clone(), name.clone()) {
-                if item.payload_is::<PyBoundMethod>() {
-                    // This is a classmethod
-                    return Ok(item);
-                }
-                return vm.call_if_get_descriptor(item, inst.clone());
-            }
-        }
-        Err(vm.new_attribute_error(format!("{} has no attribute '{}'", inst, name.as_str())))
-=======
     fn getattribute(zelf: PyRef<Self>, name: PyStringRef, vm: &VirtualMachine) -> PyResult {
         let (inst, obj_type) = match zelf.obj.clone() {
             Some(o) => o,
@@ -98,7 +76,6 @@
             }
         }
         vm.generic_getattribute(zelf.into_object(), name)
->>>>>>> e07ca66d
     }
 
     #[pyslot]
@@ -181,24 +158,6 @@
     }
 }
 
-<<<<<<< HEAD
-        // Super should be the next matching class in the object original class' mro after the current one.
-        let mut mro_iter = obj_type.mro.iter();
-        // The type itself is not in its mro, so skip finding the current class if its the type.
-        if !py_type.is(&obj_type) {
-            let index = mro_iter.find(|&x| x.as_object().is(&py_type));
-            if index.is_none() {
-                panic!("Current super type is not in instance's type mro");
-            }
-        }
-        let mro: Vec<PyClassRef> = mro_iter.cloned().collect();
-
-        PySuper {
-            obj: py_obj,
-            typ: py_type.into_object(),
-            obj_type: obj_type.into_object(),
-            mro,
-=======
 fn supercheck(ty: PyClassRef, obj: PyObjectRef, vm: &VirtualMachine) -> PyResult<PyClassRef> {
     if let Ok(cls) = obj.clone().downcast::<PyClass>() {
         if objtype::issubclass(&cls, &ty) {
@@ -212,7 +171,6 @@
     if let Ok(cls) = class_attr.downcast::<PyClass>() {
         if !cls.is(&ty) && objtype::issubclass(&cls, &ty) {
             return Ok(cls);
->>>>>>> e07ca66d
         }
     }
     Err(vm
